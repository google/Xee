--- conflicted
+++ resolved
@@ -3,11 +3,7 @@
 dynamic = ["version"]
 description = "A Google Earth Engine extension for Xarray."
 readme = "README.md"
-<<<<<<< HEAD
-requires-python = ">=3.8,<3.13"
-=======
 requires-python = ">=3.9"
->>>>>>> 88afb184
 license = {text = "Apache-2.0"}
 authors = [
   {name = "Google LLC", email = "noreply@google.com"},
