--- conflicted
+++ resolved
@@ -3,11 +3,7 @@
 dynamic = ["version"]
 description = "A Google Earth Engine extension for Xarray."
 readme = "README.md"
-<<<<<<< HEAD
 requires-python = ">=3.11"
-=======
-requires-python = ">=3.10"
->>>>>>> 0bc3e27e
 license = {text = "Apache-2.0"}
 authors = [
   {name = "Google LLC", email = "noreply@google.com"},
@@ -21,10 +17,6 @@
   "Operating System :: MacOS :: MacOS X",
   "Operating System :: Microsoft :: Windows",
   "Operating System :: POSIX",
-<<<<<<< HEAD
-=======
-  "Programming Language :: Python :: 3.10",
->>>>>>> 0bc3e27e
   "Programming Language :: Python :: 3.11",
   "Programming Language :: Python :: 3.12",
   "Programming Language :: Python :: 3.13",
