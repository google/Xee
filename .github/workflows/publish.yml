--- conflicted
+++ resolved
@@ -25,11 +25,7 @@
       - name: Set up Python
         uses: actions/setup-python@v4
         with:
-<<<<<<< HEAD
           python-version: "3.11"
-=======
-          python-version: '3.10'
->>>>>>> 0bc3e27e
 
       - name: Install dependencies
         run: |
@@ -57,11 +53,7 @@
       - uses: actions/setup-python@v5
         name: Install Python
         with:
-<<<<<<< HEAD
           python-version: "3.11"
-=======
-          python-version: '3.10'
->>>>>>> 0bc3e27e
       - uses: actions/download-artifact@v4
         with:
           name: releases
