# Copyright 2023 Google LLC
#
# Licensed under the Apache License, Version 2.0 (the "License");
# you may not use this file except in compliance with the License.
# You may obtain a copy of the License at
#
#     https://www.apache.org/licenses/LICENSE-2.0
#
# Unless required by applicable law or agreed to in writing, software
# distributed under the License is distributed on an "AS IS" BASIS,
# WITHOUT WARRANTIES OR CONDITIONS OF ANY KIND, either express or implied.
# See the License for the specific language governing permissions and
# limitations under the License.
# ==============================================================================
r"""Integration tests for the Google Earth Engine backend for Xarray."""
import json
import os
import pathlib
import tempfile

from absl.testing import absltest
from google.auth import identity_pool
import numpy as np
import shapely
import xarray as xr
from xarray.core import indexing
import xee
from xee import helpers

import ee

_SKIP_RASTERIO_TESTS = False
try:
  import rasterio  # pylint: disable=g-import-not-at-top
  import rioxarray  # pylint: disable=g-import-not-at-top,unused-import
except ImportError:
  _SKIP_RASTERIO_TESTS = True

_CREDENTIALS_PATH_KEY = 'GOOGLE_APPLICATION_CREDENTIALS'
_SCOPES = [
    'https://www.googleapis.com/auth/cloud-platform',
    'https://www.googleapis.com/auth/earthengine',
]
<<<<<<< HEAD
# Define grid parameters for tests 
_TEST_GRID_PARAMS = {
  'crs': 'EPSG:4326',
  'crs_transform': [1.0, 0, -180.0, 0, -1.0, 90.0],
  'shape_2d': (360, 180)
}
=======

>>>>>>> b1c6f131

def _read_identity_pool_creds() -> identity_pool.Credentials:
  credentials_path = os.environ[_CREDENTIALS_PATH_KEY]
  with open(credentials_path) as file:
    json_file = json.load(file)
    credentials = identity_pool.Credentials.from_info(json_file)
    return credentials.with_scopes(_SCOPES)


def init_ee_for_tests():
  init_params = {
      'opt_url': ee.data.HIGH_VOLUME_API_BASE_URL,
  }
<<<<<<< HEAD

=======
>>>>>>> b1c6f131
  if _CREDENTIALS_PATH_KEY in os.environ:
    credentials = _read_identity_pool_creds()
    init_params['credentials'] = credentials
    init_params['project'] = credentials.project_number
  ee.Initialize(**init_params)


class EEBackendArrayTest(absltest.TestCase):

  def setUp(self):
    super().setUp()
    init_ee_for_tests()
    self.store = xee.EarthEngineStore(
        ee.ImageCollection('LANDSAT/LC08/C02/T1').filterDate(
            '2017-01-01', '2017-01-03'
        ),
        n_images=64,
        getitem_kwargs={'max_retries': 10, 'initial_delay': 1500},
        **_TEST_GRID_PARAMS,
    )
    self.store_with_neg_mask_value = xee.EarthEngineStore(
        ee.ImageCollection('LANDSAT/LC08/C02/T1').filterDate(
            '2017-01-01', '2017-01-03'
        ),
        **_TEST_GRID_PARAMS,
        n_images=64,
        mask_value=-9999,
    )
    self.lnglat_store = xee.EarthEngineStore(
        ee.ImageCollection.fromImages([ee.Image.pixelLonLat()]),
        **_TEST_GRID_PARAMS,
        chunks={'index': 256, 'width': 512, 'height': 512},
        n_images=64,
    )
    self.conus_store = xee.EarthEngineStore(
        ee.ImageCollection('GRIDMET/DROUGHT').filterDate(
            '2020-03-30', '2020-04-01'
        ),
        **_TEST_GRID_PARAMS,
        n_images=64,
        getitem_kwargs={'max_retries': 9},
    )
    self.all_img_store = xee.EarthEngineStore(
        ee.ImageCollection('LANDSAT/LC08/C02/T1').filterDate(
            '2017-01-01', '2017-01-03'
        ),
        **_TEST_GRID_PARAMS,
    )

  def test_creates_lat_long_array(self):
    arr = xee.EarthEngineBackendArray('longitude', self.lnglat_store)
    self.assertEqual((1, 360, 180), arr.shape)

  def test_can_create_object(self):
    arr = xee.EarthEngineBackendArray('B4', self.store)

    self.assertIsNotNone(arr)

    self.assertEqual((64, 360, 180), arr.shape)
    self.assertEqual(np.float32, arr.dtype)
    self.assertEqual('B4', arr.variable_name)

  def test_basic_indexing(self):
    arr = xee.EarthEngineBackendArray('B4', self.store)
    self.assertEqual(np.isnan(arr[indexing.BasicIndexer((0, 0, 0))]), True)
    self.assertEqual(np.isnan(arr[indexing.BasicIndexer((-1, -1, -1))]), True)

  def test_basic_indexing_on_int_ee_image(self):
    arr = xee.EarthEngineBackendArray('B4', self.store_with_neg_mask_value)
    self.assertEqual(np.isnan(arr[indexing.BasicIndexer((0, 0, 0))]), True)
    self.assertEqual(np.isnan(arr[indexing.BasicIndexer((-1, -1, -1))]), True)

  def test_basic_indexing__nonzero(self):
    arr = xee.EarthEngineBackendArray('longitude', self.lnglat_store)

    zero_idx = arr[indexing.BasicIndexer((0, 0, 0))]
    self.assertTrue(np.allclose(zero_idx, -179.5), f'Actual: {zero_idx}')

    last_idx = arr[indexing.BasicIndexer((-1, -1, -1))]
    self.assertTrue(np.allclose(last_idx, 179.5), f'Actual: {last_idx}')

  def test_basic_indexing_multiple_images(self):
    arr = xee.EarthEngineBackendArray('B4', self.store)
    first_two = arr[indexing.BasicIndexer((slice(0, 2), 0, 0))]
    np.testing.assert_equal(first_two, np.full(2, np.nan))
    first_three = arr[indexing.BasicIndexer((slice(0, 3), 0, 0))]
    np.testing.assert_equal(first_three, np.full(3, np.nan))
    last_two = arr[indexing.BasicIndexer((slice(-3, -1), 0, 0))]
    np.testing.assert_equal(last_two, np.full(2, np.nan))
    last_three = arr[indexing.BasicIndexer((slice(-4, -1), 0, 0))]
    np.testing.assert_equal(last_three, np.full(3, np.nan))

  def test_slice_indexing(self):
    arr = xee.EarthEngineBackendArray('B5', self.store)
    first_10 = indexing.BasicIndexer((0, slice(0, 10), slice(0, 10)))
    np.testing.assert_equal(arr[first_10], np.full((10, 10), np.nan))
    last_5 = indexing.BasicIndexer((0, slice(-5, -1), slice(-5, -1)))
    expected_last_5 = np.full((4, 4), np.nan)
    np.testing.assert_equal(expected_last_5, arr[last_5])

  def test_slice_indexing__non_global(self):
    arr = xee.EarthEngineBackendArray('spi2y', self.conus_store)
    first_10 = indexing.BasicIndexer((0, slice(0, 10), slice(0, 10)))
    np.testing.assert_equal(arr[first_10], np.full((10, 10), np.nan))
    last_5 = indexing.BasicIndexer((0, slice(-5, -1), slice(-5, -1)))
    expected_last_5 = np.full((4, 4), np.nan)
    np.testing.assert_equal(
        expected_last_5, arr[last_5], f'Actual:\n{arr[last_5]}'
    )

  # TODO(alxr): Add more tests here to check for off-by-one errors...
  def test_chunk_bboxes(self):
    arr = xee.EarthEngineBackendArray('latitude', self.lnglat_store)
    bbox = 500, 500, 1025, 1025
    actual = list(arr._tile_indexes(slice(0, 1), bbox))
    self.assertEqual(
        [
            ((0, 0, 0), (0, 1, 500, 500, 1012, 1012)),
            ((0, 0, 1), (0, 1, 500, 1012, 1012, 1025)),
            ((0, 1, 0), (0, 1, 1012, 500, 1025, 1012)),
            ((0, 1, 1), (0, 1, 1012, 1012, 1025, 1025)),
        ],
        actual,
    )

  def test_keys_to_slices(self):
    arr = xee.EarthEngineBackendArray('latitude', self.lnglat_store)

    scalar = (100, 512, 512)
    actual, actual_squeeze = arr._key_to_slices(scalar)
    self.assertEqual(
        actual, (slice(100, 101), slice(512, 513), slice(512, 513))
    )
    self.assertEqual(actual_squeeze, (0, 1, 2))

    vector = (slice(10, 20), 477, 111)
    actual, actual_squeeze = arr._key_to_slices(vector)
    self.assertEqual(actual, (slice(10, 20), slice(477, 478), slice(111, 112)))
    self.assertEqual(actual_squeeze, (1, 2))

    w_vector = (64, slice(128, 512), 99)
    _, actual_squeeze = arr._key_to_slices(w_vector)
    self.assertEqual(actual_squeeze, (0, 2))

    h_vector = (7, 10, slice(11, 13))
    _, actual_squeeze = arr._key_to_slices(h_vector)
    self.assertEqual(actual_squeeze, (0, 1))

    identity = np.zeros((512, 512, 512))
    top_corner = (511, 511, 511)
    actual, actual_squeeze = arr._key_to_slices(top_corner)
    self.assertEqual(identity[actual], 0.0)
    self.assertEqual(actual_squeeze, (0, 1, 2))

  def test_slice_indexing_multiple_images(self):
    arr = xee.EarthEngineBackendArray('B5', self.store)
    first_10 = indexing.BasicIndexer((slice(0, 2), slice(0, 10), slice(0, 10)))
    np.testing.assert_equal(arr[first_10], np.full((2, 10, 10), np.nan))
    last_5 = indexing.BasicIndexer(
        (slice(-3, -1), slice(-5, -1), slice(-5, -1))
    )
    expected_last_5 = np.full((2, 4, 4), np.nan)
    np.testing.assert_equal(expected_last_5, arr[last_5])

  def test_slice_indexing__medium(self):
    try:
      # divisible
      arr = xee.EarthEngineBackendArray('B5', self.store)
      big_slice = (slice(0, 256), slice(0, 1024), slice(0, 1024))
      _ = arr[indexing.BasicIndexer(big_slice)]
      # remainder
      arr = xee.EarthEngineBackendArray('B5', self.store)
      big_slice = (slice(0, 256), slice(0, 513), slice(0, 513))
      _ = arr[indexing.BasicIndexer(big_slice)]
    except ee.ee_exception.EEException:
      self.fail('Hit API query limits.')

  def test_slice_indexing__medium__non_global(self):
    try:
      # divisible
      arr = xee.EarthEngineBackendArray('spi2y', self.conus_store)
      big_slice = (slice(0, 256), slice(0, 1024), slice(0, 1024))
      _ = arr[indexing.BasicIndexer(big_slice)]
      # remainder
      arr = xee.EarthEngineBackendArray('spi2y', self.conus_store)
      big_slice = (slice(0, 256), slice(0, 513), slice(0, 513))
      _ = arr[indexing.BasicIndexer(big_slice)]
    except ee.ee_exception.EEException:
      self.fail('Hit API query limits.')

  def test_slice_indexing__big(self):
    try:
      arr = xee.EarthEngineBackendArray('B5', self.store)
      big_slice = (slice(0, 256), slice(0, 32768), slice(0, 32768))
      _ = arr[indexing.BasicIndexer(big_slice)]
    except ee.ee_exception.EEException:
      self.fail('Hit API query limits.')

  def test__to_array__retries_on_error(self):
    class ErroneousPixelsGetter:

      def __init__(self):
        self.count = 0

      def __getitem__(self, params):
        if self.count < 3:
          self.count += 1
          raise ee.ee_exception.EEException('Too many requests!')
        return ee.data.computePixels(params)

    arr = xee.EarthEngineBackendArray('B5', self.store)
    grid = self.store.project((0, 10, 0, 10))
    getter = ErroneousPixelsGetter()
    self.store.image_to_array(
        self.store.image_collection.first(),
        pixels_getter=getter,
        grid=grid,
        dtype=arr.dtype,
    )

    self.assertEqual(getter.count, 3)

  def test_getitem_kwargs(self):
    arr = xee.EarthEngineBackendArray('B4', self.store)
    self.assertEqual(arr.store.getitem_kwargs['initial_delay'], 1500)
    self.assertEqual(arr.store.getitem_kwargs['max_retries'], 10)

    arr1 = xee.EarthEngineBackendArray('longitude', self.lnglat_store)
    self.assertEqual(arr1.store.getitem_kwargs['initial_delay'], 500)
    self.assertEqual(arr1.store.getitem_kwargs['max_retries'], 6)

    arr2 = xee.EarthEngineBackendArray('spi2y', self.conus_store)
    self.assertEqual(arr2.store.getitem_kwargs['initial_delay'], 500)
    self.assertEqual(arr2.store.getitem_kwargs['max_retries'], 9)


class EEBackendEntrypointTest(absltest.TestCase):

  def setUp(self):
    super().setUp()
    init_ee_for_tests()
    self.entry = xee.EarthEngineBackendEntrypoint()

  def test_guess_can_open__collection_name(self):
    self.assertTrue(self.entry.guess_can_open('LANDSAT/LC08/C02/T1'))
    self.assertFalse(
        self.entry.guess_can_open('LANDSAT/SomeRandomCollection/C02/T1')
    )
    self.assertTrue(self.entry.guess_can_open('ee://LANDSAT/LC08/C02/T1'))
    self.assertTrue(self.entry.guess_can_open('ee:LANDSAT/LC08/C02/T1'))
    self.assertFalse(self.entry.guess_can_open('ee::LANDSAT/LC08/C02/T1'))

  def test_guess_can_open__image_collection(self):
    ic = ee.ImageCollection('LANDSAT/LC08/C02/T1').filterDate(
        '2017-01-01', '2017-01-03'
    )

    self.assertTrue(self.entry.guess_can_open(ic))
    # Should not be able to open a feature collection.
    self.assertFalse(self.entry.guess_can_open('WRI/GPPD/power_plants'))

  def test_open_dataset__sanity_check(self):
    """Test opening a simple image collection in geographic coordinates."""
    n_images, width, height = 3, 4, 5 
    ds = self.entry.open_dataset(
        pathlib.Path('ECMWF') / 'ERA5' / 'MONTHLY',
        n_images=n_images,
        crs='EPSG:4326',
        crs_transform=[12.0, 0, -180.0, 0, -25.0, 90.0],
        shape_2d=(width, height),
    )
    print(f'{ds=}')
    self.assertEqual(dict(ds.sizes), {'time': 3, 'x': width, 'y': height})
    self.assertNotEmpty(dict(ds.coords))
    self.assertEqual(
      list(ds.data_vars.keys()),
      [
        'mean_2m_air_temperature',
        'minimum_2m_air_temperature',
        'maximum_2m_air_temperature',
        'dewpoint_2m_temperature',
        'total_precipitation',
        'surface_pressure',
        'mean_sea_level_pressure',
        'u_component_of_wind_10m',
        'v_component_of_wind_10m'
      ]
    )
    # Loop through the data variables.
    for v in ds.values():
      print(f'{v = }')
      self.assertIsNotNone(v.data)
      self.assertFalse(v.isnull().all(), 'All values are null!')
      self.assertEqual(v.shape, (n_images, width, height))


  def test_open_dataset__n_images(self):
    ds = self.entry.open_dataset(
        pathlib.Path('LANDSAT') / 'LC08' / 'C02' / 'T1',
        drop_variables=tuple(f'B{i}' for i in range(3, 12)),
        n_images=1,
        **_TEST_GRID_PARAMS
    )
    self.assertLen(ds.time, 1)

  def test_open_dataset_image_to_imagecollection(self):
    """Ensure that opening an ee.Image is the same as opening a single image ee.ImageCollection."""
    img = ee.Image('CGIAR/SRTM90_V4')
    ic = ee.ImageCollection(img)
    ds1 = xr.open_dataset(img, engine='ee', **_TEST_GRID_PARAMS)
    ds2 = xr.open_dataset(ic, engine='ee', **_TEST_GRID_PARAMS)
    self.assertTrue(ds1.identical(ds2))

  def test_can_chunk__opened_dataset(self):
    ds = xr.open_dataset(
        'NASA/GPM_L3/IMERG_V07',
        engine=xee.EarthEngineBackendEntrypoint,
        **_TEST_GRID_PARAMS
    ).isel(time=slice(0, 1))

    try:
      ds.chunk().compute()
    except ValueError:
      self.fail('Chunking failed.')


  def test_honors_geometry_simple_utm(self):
    """Test that a non-geographic projection can be used."""
    ic = ee.ImageCollection([
      ee.Image('LANDSAT/LC09/C02/T1_L2/LC09_043034_20211116').select(0)
        .addBands(ee.Image.pixelLonLat()),
    ])
    min_x, max_x = 10, 12
    min_y, max_y = -4, 0
    width = max_x - min_x
    height = max_y - min_y
    ds = xr.open_dataset(
        ic,
        engine=xee.EarthEngineBackendEntrypoint,
        crs="EPSG:32610",
        crs_transform=[30, 0, 448485+103000, 0, -30, 4263915-84000],  # Origin over SF
        shape_2d=(width, height),
    )

    self.assertEqual(ds.sizes, {'time': 1, 'x': width, 'y': height})
    np.testing.assert_allclose(
        ds['latitude'].values, 
        np.array([[
          [37.764977, 37.764706, 37.764435, 37.764164],
          [37.764973, 37.7647  , 37.76443 , 37.764164]
        ]])
    )
    np.testing.assert_allclose(
        ds['longitude'].values, 
        np.array([[
          [-122.41528, -122.41529, -122.41529, -122.41529],
          [-122.41495, -122.41495, -122.41495, -122.41495]
        ]])
    )
    np.testing.assert_allclose(
        ds['SR_B1'].values, 
        np.array([[
          [14332., 13622., 12058., 11264.],
          [12254., 10379., 10701., 11150.]
        ]])
    )


  @absltest.skipIf(_SKIP_RASTERIO_TESTS, 'rioxarray module not loaded')
  def test_expected_precise_transform(self):
    data = np.empty((162, 121), dtype=np.float32)
    bbox = (
        -53.94158617595226,
        -12.078281822698678,
        -53.67209159071253,
        -11.714464132625046,
    )
    x_res = (bbox[2] - bbox[0]) / data.shape[1]
    y_res = (bbox[3] - bbox[1]) / data.shape[0]
    raster = xr.DataArray(
        data,
        coords={
            'y': np.linspace(bbox[3], bbox[1] + x_res, data.shape[0]),
            'x': np.linspace(bbox[0], bbox[2] - y_res, data.shape[1]),
        },
        dims=('y', 'x'),
    )
    raster.rio.write_crs('EPSG:4326', inplace=True)
    ic = (
        ee.ImageCollection('UCSB-CHG/CHIRPS/DAILY')
        .filterDate(ee.DateRange('2014-01-01', '2014-01-02'))
        .select('precipitation')
    )
    xee_dataset = xr.open_dataset(
        ee.ImageCollection(ic),
        engine='ee',
        crs=str(raster.rio.crs),
        crs_transform=raster.rio.transform()[:6],
        shape_2d=data.shape
    )
    self.assertNotEqual(abs(x_res), abs(y_res))
    np.testing.assert_allclose(
        np.array(xee_dataset.rio.transform()),
        np.array(raster.rio.transform()),
    )

  def test_parses_ee_url(self):
    """Test the ee: URL parsing."""
    n_images, width, height = 3, 10, 20
    test_params = {
      'n_images': n_images,
      'crs': 'EPSG:4326',
      'crs_transform': [12.0, 0, -180.0, 0, -25.0, 90.0],
      'shape_2d': (width, height)
    }
    ds1 = self.entry.open_dataset('ee://LANDSAT/LC08/C02/T1', **test_params)
    ds2 = self.entry.open_dataset('ee:LANDSAT/LC08/C02/T1', **test_params)
    self.assertEqual(dict(ds1.sizes), {'time': n_images, 'x': width, 'y': height})
    self.assertEqual(dict(ds2.sizes), {'time': n_images, 'x': width, 'y': height})
    np.testing.assert_allclose(
      ds1["B1"].compute().values,
      ds2["B1"].compute().values
    )

  def test_data_sanity_check(self):
    # This simple test uncovered a bug with the default definition of `scale`.
    # The issue was that `scale_y` was not being set to a negative value by
    # default. This lead to a junk projection calculation and zeroing all data.
    era5 = xr.open_dataset(
        'ECMWF/ERA5_LAND/HOURLY',
        engine=xee.EarthEngineBackendEntrypoint,
        n_images=1,
        **_TEST_GRID_PARAMS
    )
    temperature_2m = era5.isel(time=0).temperature_2m
    self.assertNotEqual(temperature_2m.min(), 0.0)
    self.assertNotEqual(temperature_2m.max(), 0.0)

  def test_validate_band_attrs(self):
    ds = self.entry.open_dataset(
        'ee:LANDSAT/LC08/C02/T1',
        drop_variables=tuple(f'B{i}' for i in range(3, 12)),
        n_images=3,
        **_TEST_GRID_PARAMS
    )
    valid_types = (str, int, float, complex, np.ndarray, np.number, list, tuple)

    # Check attrs on the dataset itself
    for _, value in ds.attrs.items():
      self.assertIsInstance(value, valid_types)

    # Check attrs on each variable within the dataset
    for variable in ds.variables.values():
      for _, value in variable.attrs.items():
        self.assertIsInstance(value, valid_types)

  def test_fast_time_slicing(self):
    band = 'temperature_2m'
    hourly = (
        ee.ImageCollection('ECMWF/ERA5_LAND/HOURLY')
        .filterDate('2024-01-01', '2024-01-02')
        .select(band)
    )
    first = hourly.first()
    props = ['system:id', 'system:time_start']
    fake_collection = ee.ImageCollection(
        hourly.toList(count=hourly.size()).replace(
            first, ee.Image(0).rename(band).copyProperties(first, props)
        )
    )

    params = dict(
        filename_or_obj=fake_collection,
        engine=xee.EarthEngineBackendEntrypoint,
        crs='EPSG:4326',
        crs_transform=[1, 0, -100, 0, 1, 50],
        shape_2d=(3, 4),
    )

    # With slow slicing, the returned data should include the modified image.
    slow_slicing = xr.open_dataset(**params)
    slow_slicing_data = getattr(slow_slicing[dict(time=0)], band).as_numpy()
    self.assertTrue(np.all(slow_slicing_data == 0))

    # With fast slicing, the returned data should include the original image.
    fast_slicing = xr.open_dataset(**params, fast_time_slicing=True)
    fast_slicing_data = getattr(fast_slicing[dict(time=0)], band).as_numpy()   
    self.assertTrue(np.all(fast_slicing_data > 0))

  @absltest.skipIf(_SKIP_RASTERIO_TESTS, 'rioxarray module not loaded')
  def test_write_projected_dataset_to_raster(self):
    # ensure that a projected dataset written to a raster intersects with the
    # point used to create the initial image collection
    with tempfile.TemporaryDirectory() as temp_dir:
      temp_file = os.path.join(temp_dir, 'test.tif')

      crs = 'EPSG:32610'
      proj = ee.Projection(crs)
      
      point = shapely.geometry.Point(-122.44, 37.78)
      ee_point = ee.Geometry.Point(list(point.coords)[0])

      # Create a collection of 10 low-cloud images intersecting a point.
      col = ee.ImageCollection('COPERNICUS/S2_SR_HARMONIZED')
      col = col.filterBounds(ee_point)
      col = col.filter(ee.Filter.lte('CLOUDY_PIXEL_PERCENTAGE', 5))
      col = col.limit(10)

      grid_dict = helpers.fit_geometry(
        geometry=point.buffer(0.1),
        grid_crs=crs,
        grid_scale=100
      )

      ds = xr.open_dataset(
          col,
          engine=xee.EarthEngineBackendEntrypoint,
          **grid_dict
      )

      ds = ds.isel(time=0).transpose('y', 'x')
      ds.rio.write_crs(crs, inplace=True)
      ds.rio.reproject(crs, inplace=True)
      ds.rio.to_raster(temp_file)

      with rasterio.open(temp_file) as raster:
        # see https://gis.stackexchange.com/a/407755 for evenOdd explanation
        bbox = ee.Geometry.Rectangle(raster.bounds, proj=proj, evenOdd=False)
        intersects = bbox.intersects(ee_point, 1, proj=proj)
        self.assertTrue(intersects.getInfo())


class GridHelpersTest(absltest.TestCase):
  """Test grid helper functions that require GEE access."""

  def setUp(self):
    super().setUp()
    init_ee_for_tests()
    self.entry = xee.EarthEngineBackendEntrypoint()
  
  def test_extract_projection_from_image(self):
    img = ee.Image('LANDSAT/LT05/C02/T1_TOA/LT05_031034_20110619')
    grid_params = helpers.extract_projection(img)
    self.assertEqual(grid_params['shape_2d'], [7881, 6981])
    self.assertEqual(grid_params['crs'], 'EPSG:32613')
    np.allclose(grid_params['crs_transform'], [30, 0, 643185, 0, -30, 4255815])

    dem = ee.ImageCollection("COPERNICUS/DEM/GLO30");
    grid_params = helpers.extract_projection(dem)
    self.assertEqual(grid_params['shape_2d'], [3601, 3601])
    self.assertEqual(grid_params['crs'], 'EPSG:4326')
    np.allclose(grid_params['crs_transform'], [0.000278, 0, 5.999861, 0, -0.000278, 1.000139])


if __name__ == '__main__':
  absltest.main()<|MERGE_RESOLUTION|>--- conflicted
+++ resolved
@@ -41,16 +41,13 @@
     'https://www.googleapis.com/auth/cloud-platform',
     'https://www.googleapis.com/auth/earthengine',
 ]
-<<<<<<< HEAD
+
 # Define grid parameters for tests 
 _TEST_GRID_PARAMS = {
   'crs': 'EPSG:4326',
   'crs_transform': [1.0, 0, -180.0, 0, -1.0, 90.0],
   'shape_2d': (360, 180)
 }
-=======
-
->>>>>>> b1c6f131
 
 def _read_identity_pool_creds() -> identity_pool.Credentials:
   credentials_path = os.environ[_CREDENTIALS_PATH_KEY]
@@ -64,10 +61,7 @@
   init_params = {
       'opt_url': ee.data.HIGH_VOLUME_API_BASE_URL,
   }
-<<<<<<< HEAD
-
-=======
->>>>>>> b1c6f131
+
   if _CREDENTIALS_PATH_KEY in os.environ:
     credentials = _read_identity_pool_creds()
     init_params['credentials'] = credentials
