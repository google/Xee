--- conflicted
+++ resolved
@@ -305,19 +305,6 @@
 
     return dict(zip((name for name, _ in rpcs), info))
 
-<<<<<<< HEAD
-=======
-  @property
-  def image_collection_properties(self) -> Tuple[List[str], List[str]]:
-    system_ids, primary_coord = self.get_info['properties']
-    return (system_ids, primary_coord)
-
-  @property
-  def image_ids(self) -> List[str]:
-    image_ids, _ = self.image_collection_properties
-    return image_ids
-
->>>>>>> a1306121
   def _max_itemsize(self) -> int:
     return max(
         _parse_dtype(b['data_type']).itemsize for b in self._img_info['bands']
