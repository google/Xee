--- conflicted
+++ resolved
@@ -135,16 +135,6 @@
       'm': 10_000,
   }
 
-<<<<<<< HEAD
-=======
-  DIMENSION_NAMES: dict[str, tuple[str, str]] = {
-      'degree': ('lon', 'lat'),
-      'metre': ('X', 'Y'),
-      'meter': ('X', 'Y'),
-      'm': ('X', 'Y'),
-  }
-
->>>>>>> 88afb184
   DEFAULT_MASK_VALUE = np.iinfo(np.int32).max
 
   ATTRS_VALID_TYPES = (
@@ -168,19 +158,9 @@
       mode: Literal['r'] = 'r',
       chunk_store: Chunks = None,
       n_images: int = -1,
-<<<<<<< HEAD
       primary_dim_name: Optional[str] = None,
       primary_dim_property: Optional[str] = None,
       mask_value: Optional[float] = None,
-=======
-      crs: str | None = None,
-      scale: float | None = None,
-      projection: ee.Projection | None = None,
-      geometry: ee.Geometry | tuple[float, float, float, float] | None = None,
-      primary_dim_name: str | None = None,
-      primary_dim_property: str | None = None,
-      mask_value: float | None = None,
->>>>>>> 88afb184
       request_byte_limit: int = REQUEST_BYTE_LIMIT,
       ee_init_kwargs: dict[str, Any] | None = None,
       ee_init_if_necessary: bool = False,
@@ -219,19 +199,9 @@
       shape_2d: ShapeType,
       chunks: Chunks = None,
       n_images: int = -1,
-<<<<<<< HEAD
       primary_dim_name: Optional[str] = None,
       primary_dim_property: Optional[str] = None,
       mask_value: Optional[float] = None,
-=======
-      crs: str | None = None,
-      scale: float | int | None = None,
-      projection: ee.Projection | None = None,
-      geometry: ee.Geometry | tuple[float, float, float, float] | None = None,
-      primary_dim_name: str | None = None,
-      primary_dim_property: str | None = None,
-      mask_value: float | None = None,
->>>>>>> 88afb184
       request_byte_limit: int = REQUEST_BYTE_LIMIT,
       ee_init_kwargs: dict[str, Any] | None = None,
       ee_init_if_necessary: bool = False,
@@ -426,14 +396,6 @@
       chunks[y_dim_name] = self.chunks['height']
     return chunks
 
-<<<<<<< HEAD
-=======
-  def transform(self, xs: float, ys: float) -> tuple[float, float]:
-    transformer = pyproj.Transformer.from_crs(
-        self.crs.geodetic_crs, self.crs, always_xy=True
-    )
-    return transformer.transform(xs, ys)
->>>>>>> 88afb184
 
   def project(self, bbox: types.BBox) -> types.Grid:
     """Translate a bounding box (pixel space) to a grid (projection space).
@@ -606,77 +568,6 @@
       ]
     return primary_coords
 
-<<<<<<< HEAD
-=======
-  def _get_tile_from_ee(
-      self, tile_and_band: tuple[tuple[int, int, int], str]
-  ) -> tuple[int, np.ndarray[Any, np.dtype]]:
-    """Get a numpy array from EE for a specific bounding box (a 'tile')."""
-    (tile_index, tile_coords_start, tile_coords_end), band_id = tile_and_band
-    bbox = self.project(
-        (tile_coords_start, 0, tile_coords_end, 1)
-        if band_id == 'x'
-        else (0, tile_coords_start, 1, tile_coords_end)
-    )
-    target_image = ee.Image.pixelCoordinates(ee.Projection(self.crs_arg))
-    return tile_index, self.image_to_array(
-        target_image, grid=bbox, dtype=np.float64, bandIds=[band_id]
-    )
-
-  def _process_coordinate_data(
-      self,
-      tile_count: int,
-      tile_size: int,
-      end_point: int,
-      coordinate_type: str,
-  ) -> np.ndarray:
-    """Process coordinate data using multithreading for longitude or latitude."""
-    data = [
-        (i, tile_size * i, min(tile_size * (i + 1), end_point))
-        for i in range(tile_count)
-    ]
-    tiles = [None] * tile_count
-    with concurrent.futures.ThreadPoolExecutor(**self.executor_kwargs) as pool:
-      for i, arr in pool.map(
-          self._get_tile_from_ee,
-          list(zip(data, itertools.cycle([coordinate_type]))),
-      ):
-        tiles[i] = arr.flatten()
-    return np.concatenate(tiles)
-
-  def _determine_bounds(
-      self,
-      geometry: ee.Geometry | tuple[float, float, float, float] | None = None,
-  ) -> tuple[float, float, float, float]:
-    if geometry is None:
-      try:
-        x_min_0, y_min_0, x_max_0, y_max_0 = self.crs.area_of_use.bounds
-      except AttributeError:
-        # `area_of_use` is probably `None`. Parse the geometry from the first
-        # image instead (calculated in self.get_info())
-        x_min_0, y_min_0, x_max_0, y_max_0 = _ee_bounds_to_bounds(
-            self.get_info['bounds']
-        )
-    elif isinstance(geometry, ee.Geometry):
-      x_min_0, y_min_0, x_max_0, y_max_0 = _ee_bounds_to_bounds(
-          self.get_info['bounds']
-      )
-    elif isinstance(geometry, Sequence):
-      if len(geometry) != 4:
-        raise ValueError(
-            'geometry must be a tuple or list of length 4, or a ee.Geometry, '
-            f'but got {geometry!r}'
-        )
-      x_min_0, y_min_0, x_max_0, y_max_0 = geometry
-    else:
-      raise ValueError(
-          'geometry must be a tuple or list of length 4, a ee.Geometry, or'
-          f' None but got {type(geometry)}'
-      )
-    x_min, y_min = self.transform(x_min_0, y_min_0)
-    x_max, y_max = self.transform(x_max_0, y_max_0)
-    return x_min, y_min, x_max, y_max
->>>>>>> 88afb184
 
   def get_variables(self) -> utils.Frozen[str, xarray.Variable]:
     vars_ = [(name, self.open_store_variable(name)) for name in self._bands()]
@@ -994,18 +885,12 @@
 
   def open_dataset(
       self,
-<<<<<<< HEAD
       filename_or_obj: Union[str, os.PathLike[Any], ee.ImageCollection],
       crs: CrsType,
       crs_transform: TransformType,
       shape_2d: ShapeType,
       drop_variables: Optional[Tuple[str, ...]] = None,
       io_chunks: Optional[Any] = None,
-=======
-      filename_or_obj: str | os.PathLike[Any] | ee.ImageCollection,
-      drop_variables: tuple[str, ...] | None = None,
-      io_chunks: Any | None = None,
->>>>>>> 88afb184
       n_images: int = -1,
       mask_and_scale: bool = True,
       decode_times: bool = True,
@@ -1013,19 +898,9 @@
       use_cftime: bool | None = None,
       concat_characters: bool = True,
       decode_coords: bool = True,
-<<<<<<< HEAD
       primary_dim_name: Optional[str] = None,
       primary_dim_property: Optional[str] = None,
       ee_mask_value: Optional[float] = None,
-=======
-      crs: str | None = None,
-      scale: float | int | None = None,
-      projection: ee.Projection | None = None,
-      geometry: ee.Geometry | tuple[float, float, float, float] | None = None,
-      primary_dim_name: str | None = None,
-      primary_dim_property: str | None = None,
-      ee_mask_value: float | None = None,
->>>>>>> 88afb184
       request_byte_limit: int = REQUEST_BYTE_LIMIT,
       ee_init_if_necessary: bool = False,
       ee_init_kwargs: dict[str, Any] | None = None,
