--- conflicted
+++ resolved
@@ -172,11 +172,8 @@
       primary_dim_name: Optional[str] = None,
       primary_dim_property: Optional[str] = None,
       mask_value: Optional[float] = None,
-<<<<<<< HEAD
       executor_kwargs: Optional[dict] = None,
-=======
       request_byte_limit: int = REQUEST_BYTE_LIMIT,
->>>>>>> 6a45ce8a
   ):
     self.image_collection = image_collection
     if n_images != -1:
@@ -207,16 +204,14 @@
         coordinates=f'{self.primary_dim_name} {x_dim_name} {y_dim_name}',
         crs=self.crs_arg,
     )
-<<<<<<< HEAD
+
     # Initialize executor_kwargs
     if executor_kwargs is None:
       self.executor_kwargs = {}
     else:
       self.executor_kwargs = executor_kwargs
 
-=======
     self._props = self._make_attrs_valid(self._props)
->>>>>>> 6a45ce8a
     # Scale in the projection's units. Typically, either meters or degrees.
     # If we use the default CRS i.e. EPSG:3857, the units is in meters.
     default_scale = self.SCALE_UNITS.get(self.scale_units, 1)
@@ -859,11 +854,8 @@
       primary_dim_name: Optional[str] = None,
       primary_dim_property: Optional[str] = None,
       ee_mask_value: Optional[float] = None,
-<<<<<<< HEAD
       executor_kwargs: Optional[dict] = None,
-=======
       request_byte_limit: int = REQUEST_BYTE_LIMIT,
->>>>>>> 6a45ce8a
   ) -> xarray.Dataset:
     """Open an Earth Engine ImageCollection as an Xarray Dataset.
 
@@ -954,11 +946,8 @@
         primary_dim_name=primary_dim_name,
         primary_dim_property=primary_dim_property,
         mask_value=ee_mask_value,
-<<<<<<< HEAD
         executor_kwargs=executor_kwargs,
-=======
         request_byte_limit=request_byte_limit,
->>>>>>> 6a45ce8a
     )
 
     store_entrypoint = backends_store.StoreBackendEntrypoint()
