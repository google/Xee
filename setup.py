--- conflicted
+++ resolved
@@ -38,9 +38,8 @@
 ]
 
 setuptools.setup(
-<<<<<<< HEAD
     name="xee",
-    version="0.0.1",
+    version="0.0.2",
     license="Apache 2.0",
     author="Google LLC",
     author_email="noreply@google.com",
@@ -48,17 +47,6 @@
     long_description=open("README.md", "r", encoding="utf-8").read(),
     long_description_content_type="text/markdown",
     install_requires=["xarray", "earthengine-api>=0.1.374", "pyproj", "affine"],
-=======
-    name='xee',
-    version='0.0.2',
-    license='Apache 2.0',
-    author='Google LLC',
-    author_email='noreply@google.com',
-    description='A Google Earth Engine extension for Xarray.',
-    long_description=open('README.md', 'r', encoding='utf-8').read(),
-    long_description_content_type='text/markdown',
-    install_requires=['xarray', 'earthengine-api>=0.1.374', 'pyproj', 'affine'],
->>>>>>> 90527f08
     extras_require={
         "tests": tests_requires,
         "examples": examples_require,
